/*
Copyright 2017 The Kubernetes Authors.

Licensed under the Apache License, Version 2.0 (the "License");
you may not use this file except in compliance with the License.
You may obtain a copy of the License at

    http://www.apache.org/licenses/LICENSE-2.0

Unless required by applicable law or agreed to in writing, software
distributed under the License is distributed on an "AS IS" BASIS,
WITHOUT WARRANTIES OR CONDITIONS OF ANY KIND, either express or implied.
See the License for the specific language governing permissions and
limitations under the License.
*/

package handlers

import (
	"context"
	"fmt"
	"net/http"
	"strings"
	"time"

	"github.com/evanphx/json-patch"

	"k8s.io/apimachinery/pkg/api/errors"
	"k8s.io/apimachinery/pkg/runtime"
	"k8s.io/apimachinery/pkg/runtime/schema"
	"k8s.io/apimachinery/pkg/types"
	"k8s.io/apimachinery/pkg/util/json"
	"k8s.io/apimachinery/pkg/util/mergepatch"
	"k8s.io/apimachinery/pkg/util/sets"
	"k8s.io/apimachinery/pkg/util/strategicpatch"
	"k8s.io/apiserver/pkg/admission"
	"k8s.io/apiserver/pkg/audit"
	"k8s.io/apiserver/pkg/endpoints/handlers/negotiation"
	"k8s.io/apiserver/pkg/endpoints/request"
	"k8s.io/apiserver/pkg/registry/rest"
	utiltrace "k8s.io/apiserver/pkg/util/trace"
)

// PatchResource returns a function that will handle a resource patch.
func PatchResource(r rest.Patcher, scope RequestScope, admit admission.Interface, patchTypes []string) http.HandlerFunc {
	return func(w http.ResponseWriter, req *http.Request) {
		// For performance tracking purposes.
		trace := utiltrace.New("Patch " + req.URL.Path)
		defer trace.LogIfLong(500 * time.Millisecond)

		if isDryRun(req.URL) {
			scope.err(errors.NewBadRequest("dryRun is not supported yet"), w, req)
			return
		}

		// Do this first, otherwise name extraction can fail for unrecognized content types
		// TODO: handle this in negotiation
		contentType := req.Header.Get("Content-Type")
		// Remove "; charset=" if included in header.
		if idx := strings.Index(contentType, ";"); idx > 0 {
			contentType = contentType[:idx]
		}
		patchType := types.PatchType(contentType)

		// Ensure the patchType is one we support
		if !sets.NewString(patchTypes...).Has(contentType) {
			scope.err(negotiation.NewUnsupportedMediaTypeError(patchTypes), w, req)
			return
		}

		// TODO: we either want to remove timeout or document it (if we
		// document, move timeout out of this function and declare it in
		// api_installer)
		timeout := parseTimeout(req.URL.Query().Get("timeout"))

		namespace, name, err := scope.Namer.Name(req)
		if err != nil {
			scope.err(err, w, req)
			return
		}

		ctx := req.Context()
		ctx = request.WithNamespace(ctx, namespace)

		patchBytes, err := readBody(req)
		if err != nil {
			scope.err(err, w, req)
			return
		}

		ae := request.AuditEventFrom(ctx)
<<<<<<< HEAD
		audit.LogRequestPatch(ae, patchBytes)
=======
		admit = admission.WithAudit(admit, ae)

		audit.LogRequestPatch(ae, patchJS)
>>>>>>> e6f64d0a
		trace.Step("Recorded the audit event")

		baseContentType := runtime.ContentTypeJSON
		if patchType == types.ApplyPatchType {
			baseContentType = runtime.ContentTypeYAML
		}
		s, ok := runtime.SerializerInfoForMediaType(scope.Serializer.SupportedMediaTypes(), baseContentType)
		if !ok {
			scope.err(fmt.Errorf("no serializer defined for %v", baseContentType), w, req)
			return
		}
		gv := scope.Kind.GroupVersion()
		codec := runtime.NewCodec(
			scope.Serializer.EncoderForVersion(s.Serializer, gv),
			scope.Serializer.DecoderToVersion(s.Serializer, schema.GroupVersion{Group: gv.Group, Version: runtime.APIVersionInternal}),
		)

		userInfo, _ := request.UserFrom(ctx)
		staticAdmissionAttributes := admission.NewAttributesRecord(nil, nil, scope.Kind, namespace, name, scope.Resource, scope.Subresource, admission.Update, userInfo)
		admissionCheck := func(updatedObject runtime.Object, currentObject runtime.Object) error {
			if mutatingAdmission, ok := admit.(admission.MutationInterface); ok && admit.Handles(admission.Update) {
				return mutatingAdmission.Admit(admission.NewAttributesRecord(updatedObject, currentObject, scope.Kind, namespace, name, scope.Resource, scope.Subresource, admission.Update, userInfo))
			}
			return nil
		}

		p := patcher{
			namer:           scope.Namer,
			creater:         scope.Creater,
			defaulter:       scope.Defaulter,
			unsafeConvertor: scope.UnsafeConvertor,
			kind:            scope.Kind,
			resource:        scope.Resource,

			createValidation: rest.AdmissionToValidateObjectFunc(admit, staticAdmissionAttributes),
			updateValidation: rest.AdmissionToValidateObjectUpdateFunc(admit, staticAdmissionAttributes),
			admissionCheck:   admissionCheck,

			codec: codec,

			timeout: timeout,

			restPatcher: r,
			name:        name,
			patchType:   patchType,
			patchBytes:  patchBytes,

			trace: trace,
		}

		result, err := p.patchResource(ctx, scope)
		if err != nil {
			scope.err(err, w, req)
			return
		}
		trace.Step("Object stored in database")

		requestInfo, ok := request.RequestInfoFrom(ctx)
		if !ok {
			scope.err(fmt.Errorf("missing requestInfo"), w, req)
			return
		}
		if err := setSelfLink(result, requestInfo, scope.Namer); err != nil {
			scope.err(err, w, req)
			return
		}
		trace.Step("Self-link added")

		transformResponseObject(ctx, scope, req, w, http.StatusOK, result)
	}
}

type mutateObjectUpdateFunc func(obj, old runtime.Object) error

// patcher breaks the process of patch application and retries into smaller
// pieces of functionality.
// TODO: Use builder pattern to construct this object?
// TODO: As part of that effort, some aspects of PatchResource above could be
// moved into this type.
type patcher struct {
	// Pieces of RequestScope
	namer           ScopeNamer
	creater         runtime.ObjectCreater
	defaulter       runtime.ObjectDefaulter
	unsafeConvertor runtime.ObjectConvertor
	resource        schema.GroupVersionResource
	kind            schema.GroupVersionKind

	// Validation functions
	createValidation rest.ValidateObjectFunc
	updateValidation rest.ValidateObjectUpdateFunc
	admissionCheck   mutateObjectUpdateFunc

	codec runtime.Codec

	timeout time.Duration

	// Operation information
	restPatcher rest.Patcher
	name        string
	patchType   types.PatchType
	patchBytes  []byte

	trace *utiltrace.Trace

	// Set at invocation-time (by applyPatch) and immutable thereafter
	namespace         string
	updatedObjectInfo rest.UpdatedObjectInfo
	mechanism         patchMechanism
}

func (p *patcher) toUnversioned(versionedObj runtime.Object) (runtime.Object, error) {
	gvk := p.kind.GroupKind().WithVersion(runtime.APIVersionInternal)
	return p.unsafeConvertor.ConvertToVersion(versionedObj, gvk.GroupVersion())
}

type patchMechanism interface {
	applyPatchToCurrentObject(currentObject runtime.Object) (runtime.Object, error)
}

type jsonPatcher struct {
	*patcher
}

func (p *jsonPatcher) applyPatchToCurrentObject(currentObject runtime.Object) (runtime.Object, error) {
	// Encode will convert & return a versioned object in JSON.
	currentObjJS, err := runtime.Encode(p.codec, currentObject)
	if err != nil {
		return nil, err
	}

	// Apply the patch.
	patchedObjJS, err := p.applyJSPatch(currentObjJS)
	if err != nil {
		return nil, interpretPatchError(err)
	}

	// Construct the resulting typed, unversioned object.
	objToUpdate := p.restPatcher.New()
	if err := runtime.DecodeInto(p.codec, patchedObjJS, objToUpdate); err != nil {
		return nil, err
	}

	return objToUpdate, nil
}

// applyJSPatch applies the patch. Input and output objects must both have
// the external version, since that is what the patch must have been constructed against.
func (p *jsonPatcher) applyJSPatch(versionedJS []byte) (patchedJS []byte, retErr error) {
	switch p.patchType {
	case types.JSONPatchType:
		patchObj, err := jsonpatch.DecodePatch(p.patchBytes)
		if err != nil {
			return nil, err
		}
		return patchObj.Apply(versionedJS)
	case types.MergePatchType:
		return jsonpatch.MergePatch(versionedJS, p.patchBytes)
	default:
		// only here as a safety net - go-restful filters content-type
		return nil, fmt.Errorf("unknown Content-Type header for patch: %v", p.patchType)
	}
}

type smpPatcher struct {
	*patcher

	// Schema
	schemaReferenceObj runtime.Object
}

func (p *smpPatcher) applyPatchToCurrentObject(currentObject runtime.Object) (runtime.Object, error) {
	// Since the patch is applied on versioned objects, we need to convert the
	// current object to versioned representation first.
	currentVersionedObject, err := p.unsafeConvertor.ConvertToVersion(currentObject, p.kind.GroupVersion())
	if err != nil {
		return nil, err
	}
	versionedObjToUpdate, err := p.creater.New(p.kind)
	if err != nil {
		return nil, err
	}
	if err := strategicPatchObject(p.codec, p.defaulter, currentVersionedObject, p.patchBytes, versionedObjToUpdate, p.schemaReferenceObj); err != nil {
		return nil, err
	}
	// Convert the object back to unversioned (aka internal version).
	unversionedObjToUpdate, err := p.toUnversioned(versionedObjToUpdate)
	if err != nil {
		return nil, err
	}

	return unversionedObjToUpdate, nil
}

// strategicPatchObject applies a strategic merge patch of <patchBytes> to
// <originalObject> and stores the result in <objToUpdate>.
// It additionally returns the map[string]interface{} representation of the
// <originalObject> and <patchBytes>.
// NOTE: Both <originalObject> and <objToUpdate> are supposed to be versioned.
func strategicPatchObject(
	codec runtime.Codec,
	defaulter runtime.ObjectDefaulter,
	originalObject runtime.Object,
	patchBytes []byte,
	objToUpdate runtime.Object,
	schemaReferenceObj runtime.Object,
) error {
	originalObjMap, err := runtime.DefaultUnstructuredConverter.ToUnstructured(originalObject)
	if err != nil {
		return err
	}

	patchMap := make(map[string]interface{})
	if err := json.Unmarshal(patchBytes, &patchMap); err != nil {
		return errors.NewBadRequest(err.Error())
	}

	if err := applyPatchToObject(codec, defaulter, originalObjMap, patchMap, objToUpdate, schemaReferenceObj); err != nil {
		return err
	}
	return nil
}

// applyPatch is called every time GuaranteedUpdate asks for the updated object,
// and is given the currently persisted object as input.
func (p *patcher) applyPatch(_ context.Context, _, currentObject runtime.Object) (runtime.Object, error) {
	// Make sure we actually have a persisted currentObject
	p.trace.Step("About to apply patch")
	if hasUID, err := hasUID(currentObject); err != nil {
		return nil, err
	} else if !hasUID {
		return nil, errors.NewNotFound(p.resource.GroupResource(), p.name)
	}

	objToUpdate, err := p.mechanism.applyPatchToCurrentObject(currentObject)
	if err != nil {
		return nil, err
	}
	if err := checkName(objToUpdate, p.name, p.namespace, p.namer); err != nil {
		return nil, err
	}
	return objToUpdate, nil
}

// applyAdmission is called every time GuaranteedUpdate asks for the updated object,
// and is given the currently persisted object and the patched object as input.
func (p *patcher) applyAdmission(ctx context.Context, patchedObject runtime.Object, currentObject runtime.Object) (runtime.Object, error) {
	p.trace.Step("About to check admission control")
	return patchedObject, p.admissionCheck(patchedObject, currentObject)
}

// patchResource divides PatchResource for easier unit testing
func (p *patcher) patchResource(ctx context.Context, scope RequestScope) (runtime.Object, error) {
	p.namespace = request.NamespaceValue(ctx)
	switch p.patchType {
	case types.JSONPatchType, types.MergePatchType:
		p.mechanism = &jsonPatcher{patcher: p}
	case types.StrategicMergePatchType:
		schemaReferenceObj, err := p.unsafeConvertor.ConvertToVersion(p.restPatcher.New(), p.kind.GroupVersion())
		if err != nil {
			return nil, err
		}
		p.mechanism = &smpPatcher{patcher: p, schemaReferenceObj: schemaReferenceObj}
	// this case is unreachable if ServerSideApply is not enabled because we will have already rejected the content type
	case types.ApplyPatchType:
		p.mechanism = &applyPatcher{patcher: p, model: scope.OpenAPISchema}
	default:
		return nil, fmt.Errorf("%v: unimplemented patch type", p.patchType)
	}
	p.updatedObjectInfo = rest.DefaultUpdatedObjectInfo(nil, p.applyPatch, p.applyAdmission)
	return finishRequest(p.timeout, func() (runtime.Object, error) {
		updateObject, _, updateErr := p.restPatcher.Update(ctx, p.name, p.updatedObjectInfo, p.createValidation, p.updateValidation)
		return updateObject, updateErr
	})
}

// applyPatchToObject applies a strategic merge patch of <patchMap> to
// <originalMap> and stores the result in <objToUpdate>.
// NOTE: <objToUpdate> must be a versioned object.
func applyPatchToObject(
	codec runtime.Codec,
	defaulter runtime.ObjectDefaulter,
	originalMap map[string]interface{},
	patchMap map[string]interface{},
	objToUpdate runtime.Object,
	schemaReferenceObj runtime.Object,
) error {
	patchedObjMap, err := strategicpatch.StrategicMergeMapPatch(originalMap, patchMap, schemaReferenceObj)
	if err != nil {
		return interpretPatchError(err)
	}

	// Rather than serialize the patched map to JSON, then decode it to an object, we go directly from a map to an object
	if err := runtime.DefaultUnstructuredConverter.FromUnstructured(patchedObjMap, objToUpdate); err != nil {
		return err
	}
	// Decoding from JSON to a versioned object would apply defaults, so we do the same here
	defaulter.Default(objToUpdate)

	return nil
}

// interpretPatchError interprets the error type and returns an error with appropriate HTTP code.
func interpretPatchError(err error) error {
	switch err {
	case mergepatch.ErrBadJSONDoc, mergepatch.ErrBadPatchFormatForPrimitiveList, mergepatch.ErrBadPatchFormatForRetainKeys, mergepatch.ErrBadPatchFormatForSetElementOrderList, mergepatch.ErrUnsupportedStrategicMergePatchFormat:
		return errors.NewBadRequest(err.Error())
	case mergepatch.ErrNoListOfLists, mergepatch.ErrPatchContentNotMatchRetainKeys:
		return errors.NewGenericServerResponse(http.StatusUnprocessableEntity, "", schema.GroupResource{}, "", err.Error(), 0, false)
	default:
		return err
	}
}<|MERGE_RESOLUTION|>--- conflicted
+++ resolved
@@ -89,13 +89,9 @@
 		}
 
 		ae := request.AuditEventFrom(ctx)
-<<<<<<< HEAD
+		admit = admission.WithAudit(admit, ae)
+
 		audit.LogRequestPatch(ae, patchBytes)
-=======
-		admit = admission.WithAudit(admit, ae)
-
-		audit.LogRequestPatch(ae, patchJS)
->>>>>>> e6f64d0a
 		trace.Step("Recorded the audit event")
 
 		baseContentType := runtime.ContentTypeJSON
